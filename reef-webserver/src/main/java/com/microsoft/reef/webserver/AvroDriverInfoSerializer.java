--- conflicted
+++ resolved
@@ -40,19 +40,11 @@
    * Build AvroDriverInfo object.
    */
   @Override
-<<<<<<< HEAD
-  public AvroDriverInfo toAvro(final String id, final String startTime, final String nameServerId) {
-    return AvroDriverInfo.newBuilder()
-        .setRemoteId(id)
-        .setStartTime(startTime)
-        .setNameServerId(nameServerId)
-=======
   public AvroDriverInfo toAvro(final String id, final String startTime, final List<AvroReefServiceInfo> services) {
     return AvroDriverInfo.newBuilder()
         .setRemoteId(id)
         .setStartTime(startTime)
         .setServices(services)
->>>>>>> 7d97ed84
         .build();
   }
 
