/**
 * Copyright (C) 2014 Microsoft Corporation
 *
 * Licensed under the Apache License, Version 2.0 (the "License");
 * you may not use this file except in compliance with the License.
 * You may obtain a copy of the License at
 *
 *         http://www.apache.org/licenses/LICENSE-2.0
 *
 * Unless required by applicable law or agreed to in writing, software
 * distributed under the License is distributed on an "AS IS" BASIS,
 * WITHOUT WARRANTIES OR CONDITIONS OF ANY KIND, either express or implied.
 * See the License for the specific language governing permissions and
 * limitations under the License.
 */
package com.microsoft.reef.runtime.common.driver.evaluator;

import com.microsoft.reef.annotations.audience.DriverSide;
import com.microsoft.reef.annotations.audience.Private;
import com.microsoft.reef.driver.catalog.NodeDescriptor;
import com.microsoft.reef.driver.context.ActiveContext;
import com.microsoft.reef.driver.context.FailedContext;
import com.microsoft.reef.driver.evaluator.AllocatedEvaluator;
import com.microsoft.reef.driver.evaluator.EvaluatorDescriptor;
import com.microsoft.reef.driver.evaluator.EvaluatorType;
import com.microsoft.reef.driver.task.FailedTask;
import com.microsoft.reef.exception.EvaluatorException;
import com.microsoft.reef.io.naming.Identifiable;
import com.microsoft.reef.proto.DriverRuntimeProtocol;
import com.microsoft.reef.proto.EvaluatorRuntimeProtocol;
import com.microsoft.reef.proto.ReefServiceProtos;
import com.microsoft.reef.runtime.common.driver.api.ResourceLaunchHandler;
import com.microsoft.reef.runtime.common.driver.api.ResourceReleaseHandler;
import com.microsoft.reef.runtime.common.driver.context.ContextControlHandler;
import com.microsoft.reef.runtime.common.driver.context.ContextRepresenters;
import com.microsoft.reef.runtime.common.driver.task.TaskRepresenter;
import com.microsoft.reef.runtime.common.utils.ExceptionCodec;
import com.microsoft.reef.runtime.common.utils.RemoteManager;
import com.microsoft.reef.util.Optional;
import com.microsoft.tang.annotations.Name;
import com.microsoft.tang.annotations.NamedParameter;
import com.microsoft.tang.annotations.Parameter;
import com.microsoft.tang.formats.ConfigurationSerializer;
import com.microsoft.wake.EventHandler;
import com.microsoft.wake.remote.RemoteMessage;
import com.microsoft.wake.time.Clock;
import com.microsoft.wake.time.event.Alarm;

import javax.inject.Inject;
import java.io.File;
<<<<<<< HEAD
import java.io.IOException;
import java.util.*;
=======
import java.util.List;
>>>>>>> 6ec70a20
import java.util.logging.Level;
import java.util.logging.Logger;

/**
 * Manages a single Evaluator instance including all lifecycle instances:
 * (AllocatedEvaluator, CompletedEvaluator, FailedEvaluator).
 * <p/>
 * A (periodic) heartbeat channel is established EvaluatorRuntime -> EvaluatorManager.
 * The EvaluatorRuntime will (periodically) send (status) messages to the EvaluatorManager using this
 * heartbeat channel.
 * <p/>
 * A (push-based) EventHandler channel is established EvaluatorManager -> EvaluatorRuntime.
 * The EvaluatorManager uses this to forward Driver messages, launch Tasks, and initiate
 * control information (e.g., shutdown, suspend).
 */
@Private
@DriverSide
public final class EvaluatorManager implements Identifiable, AutoCloseable {

  public static final String DRIVER_RESTART_COMPLETED = "driverRestartCompleted";
  public static int numPreviousContainers = 0;

  private final static Logger LOG = Logger.getLogger(EvaluatorManager.class.getName());

  private final EvaluatorHeartBeatSanityChecker sanityChecker = new EvaluatorHeartBeatSanityChecker();
  private final Clock clock;
  private final Evaluators evaluators;
  private final ResourceReleaseHandler resourceReleaseHandler;
  private final ResourceLaunchHandler resourceLaunchHandler;
  private final String evaluatorId;
  private final EvaluatorDescriptorImpl evaluatorDescriptor;
  private final ContextRepresenters contextRepresenters;
  private final EvaluatorMessageDispatcher messageDispatcher;
  private final EvaluatorControlHandler evaluatorControlHandler;
  private final ContextControlHandler contextControlHandler;
  private final EvaluatorStatusManager stateManager;
  private final ExceptionCodec exceptionCodec;


  // Mutable fields
  private Optional<TaskRepresenter> task = Optional.empty();
  private boolean isResourceReleased = false;
  private static int numRecoveredEvaluators;

  @Inject
  private EvaluatorManager(
      final Clock clock,
      final RemoteManager remoteManager,
      final Evaluators evaluators,
      final ResourceReleaseHandler resourceReleaseHandler,
      final ResourceLaunchHandler resourceLaunchHandler,
      final @Parameter(EvaluatorIdentifier.class) String evaluatorId,
      final @Parameter(EvaluatorDescriptorName.class) EvaluatorDescriptorImpl evaluatorDescriptor,
      final ContextRepresenters contextRepresenters,
      final ConfigurationSerializer configurationSerializer,
      final EvaluatorMessageDispatcher messageDispatcher,
      final EvaluatorControlHandler evaluatorControlHandler,
      final ContextControlHandler contextControlHandler,
      final EvaluatorStatusManager stateManager,
      final ExceptionCodec exceptionCodec) {
    this.contextRepresenters = contextRepresenters;
    LOG.log(Level.FINEST, "Instantiating 'EvaluatorManager' for evaluator: {0}", evaluatorId);
    this.clock = clock;
    this.evaluators = evaluators;
    this.resourceReleaseHandler = resourceReleaseHandler;
    this.resourceLaunchHandler = resourceLaunchHandler;
    this.evaluatorId = evaluatorId;
    this.evaluatorDescriptor = evaluatorDescriptor;

    this.messageDispatcher = messageDispatcher;
    this.evaluatorControlHandler = evaluatorControlHandler;
    this.contextControlHandler = contextControlHandler;
    this.stateManager = stateManager;
    this.exceptionCodec = exceptionCodec;

    final AllocatedEvaluator allocatedEvaluator =
        new AllocatedEvaluatorImpl(this, remoteManager.getMyIdentifier(), configurationSerializer, this.getJobIdentifier());
    LOG.log(Level.FINEST, "Firing AllocatedEvaluator event for Evaluator with ID [{0}]", evaluatorId);
    this.messageDispatcher.onEvaluatorAllocated(allocatedEvaluator);
    LOG.log(Level.FINEST, "Instantiated 'EvaluatorManager' for evaluator: [{0}]", this.getId());
  }

  /**
   * @return NodeDescriptor for the node executing this evaluator
   */
  public NodeDescriptor getNodeDescriptor() {
    return this.getEvaluatorDescriptor().getNodeDescriptor();
  }

  @Override
  public String getId() {
    return this.evaluatorId;
  }

  public void setType(final EvaluatorType type) {
    this.evaluatorDescriptor.setType(type);
  }

  public EvaluatorDescriptor getEvaluatorDescriptor() {
    return this.evaluatorDescriptor;
  }

  @Override
  public void close() {
    synchronized (this.evaluatorDescriptor) {
      if (this.stateManager.isRunning()) {
        LOG.log(Level.WARNING, "Dirty shutdown of running evaluator id[{0}]", getId());
        try {
          // Killing the evaluator means that it doesn't need to send a confirmation; it just dies.
          final EvaluatorRuntimeProtocol.EvaluatorControlProto evaluatorControlProto =
              EvaluatorRuntimeProtocol.EvaluatorControlProto.newBuilder()
                  .setTimestamp(System.currentTimeMillis())
                  .setIdentifier(getId())
                  .setKillEvaluator(EvaluatorRuntimeProtocol.KillEvaluatorProto.newBuilder().build())
                  .build();
          sendEvaluatorControlMessage(evaluatorControlProto);
        } finally {
          this.stateManager.setKilled();
        }
      }


      if (!this.isResourceReleased) {
        this.isResourceReleased = true;
        try {
        /* We need to wait awhile before returning the container to the RM in order to
         * give the EvaluatorRuntime (and Launcher) time to cleanly exit. */
          this.clock.scheduleAlarm(100, new EventHandler<Alarm>() {
            @Override
            public void onNext(final Alarm alarm) {
              EvaluatorManager.this.resourceReleaseHandler.onNext(
                  DriverRuntimeProtocol.ResourceReleaseProto.newBuilder()
                      .setIdentifier(EvaluatorManager.this.evaluatorId).build()
              );
            }
          });
        } catch (final IllegalStateException e) {
          LOG.log(Level.WARNING, "Force resource release because the client closed the clock.", e);
          EvaluatorManager.this.resourceReleaseHandler.onNext(
              DriverRuntimeProtocol.ResourceReleaseProto.newBuilder()
                  .setIdentifier(EvaluatorManager.this.evaluatorId).build()
          );
        }
      }
    }
  }

  /**
   * Return true if the state is DONE, FAILED, or KILLED,
   * <em>and</em> there are no messages queued or in processing.
   */
  public boolean isClosed() {
    return this.messageDispatcher.isEmpty() &&
        (this.stateManager.isDoneOrFailedOrKilled());
  }

  /**
   * EvaluatorException will trigger is FailedEvaluator and state transition to FAILED
   *
   * @param exception on the EvaluatorRuntime
   */
  public void onEvaluatorException(final EvaluatorException exception) {
    synchronized (this.evaluatorDescriptor) {
      if (this.stateManager.isDoneOrFailedOrKilled()) {
        LOG.log(Level.FINE, "Ignoring an exception receivedfor Evaluator {0} which is already in state {1}.",
            new Object[]{this.getId(), this.stateManager});
        return;
      }

      LOG.log(Level.WARNING, "Failed evaluator: " + getId(), exception);

      try {

        final List<FailedContext> failedContextList = this.contextRepresenters.getFailedContextsForEvaluatorFailure();

        final Optional<FailedTask> failedTaskOptional;
        if (this.task.isPresent()) {
          final String taskId = this.task.get().getId();
          final Optional<ActiveContext> evaluatorContext = Optional.empty();
          final Optional<byte[]> bytes = Optional.empty();
          final Optional<Throwable> taskException = Optional.<Throwable>of(new Exception("Evaluator crash"));
          final String message = "Evaluator crash";
          final Optional<String> description = Optional.empty();
          final FailedTask failedTask = new FailedTask(taskId, message, description, taskException, bytes, evaluatorContext);
          failedTaskOptional = Optional.of(failedTask);
        } else {
          failedTaskOptional = Optional.empty();
        }


        this.messageDispatcher.onEvaluatorFailed(new FailedEvaluatorImpl(exception, failedContextList, failedTaskOptional, this.evaluatorId));

      } catch (final Exception e) {
        LOG.log(Level.SEVERE, "Exception while handling FailedEvaluator", e);
      } finally {
        this.stateManager.setFailed();
        close();
      }
    }
  }

  public synchronized void onEvaluatorHeartbeatMessage(
      final RemoteMessage<EvaluatorRuntimeProtocol.EvaluatorHeartbeatProto> evaluatorHeartbeatProtoRemoteMessage) {

    final EvaluatorRuntimeProtocol.EvaluatorHeartbeatProto evaluatorHeartbeatProto =
        evaluatorHeartbeatProtoRemoteMessage.getMessage();
    LOG.log(Level.FINEST, "Evaluator heartbeat: {0}", evaluatorHeartbeatProto);

    if (this.stateManager.isDoneOrFailedOrKilled()) {
      LOG.log(Level.FINE, "Ignoring an heartbeat received for Evaluator {0} which is already in state {1}.",
          new Object[]{this.getId(), this.stateManager});
      return;
    }

    this.sanityChecker.check(evaluatorId, evaluatorHeartbeatProto.getTimestamp());
    final String evaluatorRID = evaluatorHeartbeatProtoRemoteMessage.getIdentifier().toString();

    // first message from a running evaluator trying to re-establish communications
    if (evaluatorHeartbeatProto.getRecovery()) {
      this.evaluatorControlHandler.setRemoteID(evaluatorRID);
      this.stateManager.setRunning();

      this.numRecoveredEvaluators++;
      LOG.log(Level.FINE, "Received recovery heartbeat from evaluator {0}.", this.evaluatorId);
      final File recoveryDoneFile = new File("driverRestartCompleted");
      int expectedEvaluatorsNumber = this.numPreviousContainers;

      if (this.numRecoveredEvaluators > expectedEvaluatorsNumber)
      {
        LOG.log(Level.SEVERE, "expecting only [{0}] recovered evaluators, but [{1}] evaluators have checked in.",
            new Object[]{expectedEvaluatorsNumber, this.numRecoveredEvaluators});
        throw new RuntimeException("More then expected number of evaluators are checking in during recovery.");
      }
      else if (this.numRecoveredEvaluators == expectedEvaluatorsNumber)
      {
        LOG.log(Level.INFO, "All [{0}] expected evaluators have checked in. Recovery completed.", expectedEvaluatorsNumber);
        try {
          recoveryDoneFile.createNewFile();
        } catch (final IOException e) {
          throw new RuntimeException("cannot create file " + recoveryDoneFile.getAbsolutePath());
        }
      }
      else
      {
        LOG.log(Level.INFO, "expecting [{0}] recovered evaluators, [{1}] evaluators have checked in.",
            new Object[]{expectedEvaluatorsNumber, this.numRecoveredEvaluators});
      }
    }

    // If this is the first message from this Evaluator, register it.
    if (this.stateManager.isSubmitted()) {
      this.evaluatorControlHandler.setRemoteID(evaluatorRID);
      this.stateManager.setRunning();
      LOG.log(Level.FINEST, "Evaluator {0} is running", this.evaluatorId);
    }

    // Process the Evaluator status message
    if (evaluatorHeartbeatProto.hasEvaluatorStatus()) {
      this.onEvaluatorStatusMessage(evaluatorHeartbeatProto.getEvaluatorStatus());
    }

    // Process the Context status message(s)
    final boolean informClientOfNewContexts = !evaluatorHeartbeatProto.hasTaskStatus();
    this.contextRepresenters.onContextStatusMessages(evaluatorHeartbeatProto.getContextStatusList(),
        informClientOfNewContexts);

    // Process the Task status message
    if (evaluatorHeartbeatProto.hasTaskStatus()) {
      this.onTaskStatusMessage(evaluatorHeartbeatProto.getTaskStatus());
    }
    LOG.log(Level.FINE, "DONE with evaluator heartbeat from Evaluator {0}", this.getId());
  }

  /**
   * Process a evaluator status message.
   *
   * @param message
   */
  private synchronized void onEvaluatorStatusMessage(final ReefServiceProtos.EvaluatorStatusProto message) {

    switch (message.getState()) {
      case DONE:
        this.onEvaluatorDone(message);
        break;
      case FAILED:
        this.onEvaluatorFailed(message);
        break;
      case INIT:
      case KILLED:
      case RUNNING:
      case SUSPEND:
        break;
    }
  }

  /**
   * Process an evaluator message that indicates that the evaluator shut down cleanly.
   *
   * @param message
   */
  private synchronized void onEvaluatorDone(final ReefServiceProtos.EvaluatorStatusProto message) {
    assert (message.getState() == ReefServiceProtos.State.DONE);
    LOG.log(Level.FINEST, "Evaluator {0} done.", getId());
    this.stateManager.setDone();
    this.messageDispatcher.onEvaluatorCompleted(new CompletedEvaluatorImpl(this.evaluatorId));
    close();
  }

  /**
   * Process an evaluator message that indicates a crash.
   *
   * @param evaluatorStatusProto
   */
  private synchronized void onEvaluatorFailed(final ReefServiceProtos.EvaluatorStatusProto evaluatorStatusProto) {
    assert (evaluatorStatusProto.getState() == ReefServiceProtos.State.FAILED);
    final EvaluatorException evaluatorException;
    if (evaluatorStatusProto.hasError()) {
      final Optional<Throwable> exception = this.exceptionCodec.fromBytes(evaluatorStatusProto.getError().toByteArray());
      if (exception.isPresent()) {
        evaluatorException = new EvaluatorException(getId(), exception.get());
      } else {
        evaluatorException = new EvaluatorException(getId(), new Exception("Exception sent, but can't be deserialized"));
      }
    } else {
      evaluatorException = new EvaluatorException(getId(), new Exception("No exception sent"));
    }
    onEvaluatorException(evaluatorException);
  }

  public void onResourceLaunch(final DriverRuntimeProtocol.ResourceLaunchProto resourceLaunchProto) {
    synchronized (this.evaluatorDescriptor) {
      if (this.stateManager.isAllocated()) {
        this.stateManager.setSubmitted();
        this.resourceLaunchHandler.onNext(resourceLaunchProto);
      } else {
        throw new RuntimeException("Evaluator manager expected " + EvaluatorState.ALLOCATED +
            " state but instead is in state " + this.stateManager);
      }
    }
  }

  /**
   * Packages the ContextControlProto in an EvaluatorControlProto and forward it to the EvaluatorRuntime
   *
   * @param contextControlProto message contains context control info.
   */
  public void sendContextControlMessage(final EvaluatorRuntimeProtocol.ContextControlProto contextControlProto) {
    synchronized (this.evaluatorDescriptor) {
      LOG.log(Level.FINEST, "Context control message to {0}", this.evaluatorId);
      this.contextControlHandler.send(contextControlProto);
    }
  }

  /**
   * Forward the EvaluatorControlProto to the EvaluatorRuntime
   *
   * @param evaluatorControlProto message contains evaluator control information.
   */
  void sendEvaluatorControlMessage(final EvaluatorRuntimeProtocol.EvaluatorControlProto evaluatorControlProto) {
    synchronized (this.evaluatorDescriptor) {
      this.evaluatorControlHandler.send(evaluatorControlProto);
    }
  }

  /**
   * Get the id of current job/application
   */
  public static String getJobIdentifier() {
    // TODO: currently we obtain the job id directly by parsing execution (container) directory path
    // #845 is open to get the id from RM properly
    for (File directory = new File(System.getProperty("user.dir"));
         directory != null; directory = directory.getParentFile()) {
      final String currentDirectoryName = directory.getName();
      if (currentDirectoryName.toLowerCase().contains("application_")) {
        return currentDirectoryName;
      }
    }
    // cannot find a directory that contains application_, presumably we are on local runtime
    // again, this is a hack for now, we need #845 as a proper solution
    return "REEF_LOCAL_RUNTIME";
  }

  /**
<<<<<<< HEAD
   * Handle a context status update
   *
   * @param contextStatusProto indicating the current status of the context
   */
  private synchronized void onContextStatusMessage(
      final ReefServiceProtos.ContextStatusProto contextStatusProto,
      final boolean notifyClientOnNewActiveContext) {

    final String contextID = contextStatusProto.getContextId();
    final Optional<String> parentID = contextStatusProto.hasParentId() ?
        Optional.of(contextStatusProto.getParentId()) : Optional.<String>empty();

    if (ReefServiceProtos.ContextStatusProto.State.READY == contextStatusProto.getContextState()) {

      if (!this.activeContextIds.contains(contextID)) {
        final EvaluatorContext context = new EvaluatorContext(contextID,
            this.evaluatorId, this.evaluatorDescriptor, parentID, this.configurationSerializer,
            this.contextControlHandler, this, this.messageDispatcher, this.exceptionCodec);
        addEvaluatorContext(context);
        if(contextStatusProto.getRecovery()){
          // when we get a recovered active context, always notify application
          this.messageDispatcher.OnDriverRestartContextActive(context);
        }
        else{
          if (notifyClientOnNewActiveContext) {
            this.messageDispatcher.onContextActive(context);
          }
        }
      }

      for (final ReefServiceProtos.ContextStatusProto.ContextMessageProto contextMessageProto : contextStatusProto.getContextMessageList()) {
        final byte[] theMessage = contextMessageProto.getMessage().toByteArray();
        final String sourceID = contextMessageProto.getSourceId();
        this.messageDispatcher.onContextMessage(new ContextMessageImpl(theMessage, contextID, sourceID));
      }

    } else {
      if (!this.activeContextIds.contains(contextID)) {
        if (ReefServiceProtos.ContextStatusProto.State.FAIL == contextStatusProto.getContextState()) {
          // It failed right away
          addEvaluatorContext(new EvaluatorContext(contextID, this.evaluatorId,
              this.evaluatorDescriptor, parentID, this.configurationSerializer,
              this.contextControlHandler, this, this.messageDispatcher, this.exceptionCodec));
        } else {
          throw new RuntimeException("unknown context signaling state " + contextStatusProto.getContextState());
        }
      }

      final EvaluatorContext context = getEvaluatorContext(contextID);
      final EvaluatorContext parentContext = context.getParentId().isPresent() ?
          getEvaluatorContext(context.getParentId().get()) : null;
      removeEvaluatorContext(context);

      if (ReefServiceProtos.ContextStatusProto.State.FAIL == contextStatusProto.getContextState()) {
        context.onContextFailure(contextStatusProto);
      } else if (ReefServiceProtos.ContextStatusProto.State.DONE == contextStatusProto.getContextState()) {
        if (null != parentContext) {
          this.messageDispatcher.onContextClose(context.getClosedContext(parentContext));
        } else {
          LOG.info("Root context closed. Evaluator closed will trigger final shutdown.");
        }
      } else {
        throw new RuntimeException("Unknown context state "
            + contextStatusProto.getContextState() + " for context " + contextID);
      }
    }
  }

  /**
=======
>>>>>>> 6ec70a20
   * Handle task status messages.
   *
   * @param taskStatusProto message contains the current task status.
   */
  private void onTaskStatusMessage(final ReefServiceProtos.TaskStatusProto taskStatusProto) {

    if (!(this.task.isPresent() && this.task.get().getId().equals(taskStatusProto.getTaskId()))) {
      if (taskStatusProto.getState() == ReefServiceProtos.State.INIT ||
          taskStatusProto.getState() == ReefServiceProtos.State.FAILED ||
          taskStatusProto.getRecovery() // for task from recovered evaluators
          ) {

        // FAILED is a legal first state of a Task as it could have failed during construction.
        this.task = Optional.of(
            new TaskRepresenter(taskStatusProto.getTaskId(),
                this.contextRepresenters.getContext(taskStatusProto.getContextId()),
                this.messageDispatcher,
                this,
                this.exceptionCodec));
      } else {
        throw new RuntimeException("Received an message of state " + taskStatusProto.getState() +
            ", not INIT or FAILED for Task " + taskStatusProto.getTaskId() + " which we haven't heard from before.");
      }
    }
    this.task.get().onTaskStatusMessage(taskStatusProto);

    if (this.task.get().isNotRunning()) {
      LOG.log(Level.FINEST, "Task no longer running. De-registering it.");
      this.task = Optional.empty();
    }
  }


  /**
   * Resource status information from the (actual) resource manager.
   */
  public void onResourceStatusMessage(final DriverRuntimeProtocol.ResourceStatusProto resourceStatusProto) {
    synchronized (this.evaluatorDescriptor) {
      LOG.log(Level.FINEST, "Resource manager state update: {0}", resourceStatusProto.getState());
      if (this.stateManager.isDoneOrFailedOrKilled()) {
        LOG.log(Level.FINE, "Ignoring resource status update for Evaluator {0} which is already in state {1}.",
            new Object[]{this.getId(), this.stateManager});
        return;
      } else if ((resourceStatusProto.getState() == ReefServiceProtos.State.DONE ||
          resourceStatusProto.getState() == ReefServiceProtos.State.FAILED) &&
          this.stateManager.isAllocatedOrSubmittedOrRunning()) {
        // something is wrong. The resource manager reports that the Evaluator is done or failed, but the Driver assumes
        // it to be alive.
        final StringBuilder messageBuilder = new StringBuilder();
        if (this.stateManager.isSubmitted()) {
          messageBuilder.append("Evaluator [")
              .append(this.evaluatorId)
              .append("] was submitted for execution, but the resource manager informs me that it is ")
              .append(resourceStatusProto.getState())
              .append(". This most likely means that the Evaluator suffered a failure before establishing a communications link to the driver. ");
        } else if (this.stateManager.isAllocated()) {
          messageBuilder.append("Evaluator [")
              .append(this.evaluatorId)
              .append("] was submitted for execution, but the resource manager informs me that it is ")
              .append(resourceStatusProto.getState())
              .append(". This most likely means that the Evaluator suffered a failure before being used. ");
        } else if (this.stateManager.isRunning()) {
          messageBuilder.append("Evaluator [")
              .append(this.evaluatorId)
              .append("] was running, but the resource manager informs me that it is ")
              .append(resourceStatusProto.getState())
              .append(". This means that the Evaluator failed but wasn't able to send error message back to the driver. ");
        }
        if (this.task.isPresent()) {
          messageBuilder.append("Task [")
              .append(this.task.get().getId())
              .append("] was running when the Evaluator crashed.");
        }
        this.isResourceReleased = true;
        onEvaluatorException(new EvaluatorException(this.evaluatorId, messageBuilder.toString()));
      }
    }
  }

  @Override
  public String toString() {
    return "EvaluatorManager:"
        + " id=" + this.evaluatorId
        + " state=" + this.stateManager
        + " task=" + this.task;
  }

  // Dynamic Parameters
  @NamedParameter(doc = "The Evaluator Identifier.")
  public final static class EvaluatorIdentifier implements Name<String> {
  }

  @NamedParameter(doc = "The Evaluator Host.")
  public final static class EvaluatorDescriptorName implements Name<EvaluatorDescriptorImpl> {
  }
}<|MERGE_RESOLUTION|>--- conflicted
+++ resolved
@@ -48,12 +48,8 @@
 
 import javax.inject.Inject;
 import java.io.File;
-<<<<<<< HEAD
 import java.io.IOException;
-import java.util.*;
-=======
 import java.util.List;
->>>>>>> 6ec70a20
 import java.util.logging.Level;
 import java.util.logging.Logger;
 
@@ -437,78 +433,6 @@
   }
 
   /**
-<<<<<<< HEAD
-   * Handle a context status update
-   *
-   * @param contextStatusProto indicating the current status of the context
-   */
-  private synchronized void onContextStatusMessage(
-      final ReefServiceProtos.ContextStatusProto contextStatusProto,
-      final boolean notifyClientOnNewActiveContext) {
-
-    final String contextID = contextStatusProto.getContextId();
-    final Optional<String> parentID = contextStatusProto.hasParentId() ?
-        Optional.of(contextStatusProto.getParentId()) : Optional.<String>empty();
-
-    if (ReefServiceProtos.ContextStatusProto.State.READY == contextStatusProto.getContextState()) {
-
-      if (!this.activeContextIds.contains(contextID)) {
-        final EvaluatorContext context = new EvaluatorContext(contextID,
-            this.evaluatorId, this.evaluatorDescriptor, parentID, this.configurationSerializer,
-            this.contextControlHandler, this, this.messageDispatcher, this.exceptionCodec);
-        addEvaluatorContext(context);
-        if(contextStatusProto.getRecovery()){
-          // when we get a recovered active context, always notify application
-          this.messageDispatcher.OnDriverRestartContextActive(context);
-        }
-        else{
-          if (notifyClientOnNewActiveContext) {
-            this.messageDispatcher.onContextActive(context);
-          }
-        }
-      }
-
-      for (final ReefServiceProtos.ContextStatusProto.ContextMessageProto contextMessageProto : contextStatusProto.getContextMessageList()) {
-        final byte[] theMessage = contextMessageProto.getMessage().toByteArray();
-        final String sourceID = contextMessageProto.getSourceId();
-        this.messageDispatcher.onContextMessage(new ContextMessageImpl(theMessage, contextID, sourceID));
-      }
-
-    } else {
-      if (!this.activeContextIds.contains(contextID)) {
-        if (ReefServiceProtos.ContextStatusProto.State.FAIL == contextStatusProto.getContextState()) {
-          // It failed right away
-          addEvaluatorContext(new EvaluatorContext(contextID, this.evaluatorId,
-              this.evaluatorDescriptor, parentID, this.configurationSerializer,
-              this.contextControlHandler, this, this.messageDispatcher, this.exceptionCodec));
-        } else {
-          throw new RuntimeException("unknown context signaling state " + contextStatusProto.getContextState());
-        }
-      }
-
-      final EvaluatorContext context = getEvaluatorContext(contextID);
-      final EvaluatorContext parentContext = context.getParentId().isPresent() ?
-          getEvaluatorContext(context.getParentId().get()) : null;
-      removeEvaluatorContext(context);
-
-      if (ReefServiceProtos.ContextStatusProto.State.FAIL == contextStatusProto.getContextState()) {
-        context.onContextFailure(contextStatusProto);
-      } else if (ReefServiceProtos.ContextStatusProto.State.DONE == contextStatusProto.getContextState()) {
-        if (null != parentContext) {
-          this.messageDispatcher.onContextClose(context.getClosedContext(parentContext));
-        } else {
-          LOG.info("Root context closed. Evaluator closed will trigger final shutdown.");
-        }
-      } else {
-        throw new RuntimeException("Unknown context state "
-            + contextStatusProto.getContextState() + " for context " + contextID);
-      }
-    }
-  }
-
-  /**
-=======
->>>>>>> 6ec70a20
    * Handle task status messages.
    *
    * @param taskStatusProto message contains the current task status.
