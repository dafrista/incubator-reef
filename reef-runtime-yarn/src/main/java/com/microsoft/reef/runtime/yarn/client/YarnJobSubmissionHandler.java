/**
 * Copyright (C) 2014 Microsoft Corporation
 *
 * Licensed under the Apache License, Version 2.0 (the "License");
 * you may not use this file except in compliance with the License.
 * You may obtain a copy of the License at
 *
 *         http://www.apache.org/licenses/LICENSE-2.0
 *
 * Unless required by applicable law or agreed to in writing, software
 * distributed under the License is distributed on an "AS IS" BASIS,
 * WITHOUT WARRANTIES OR CONDITIONS OF ANY KIND, either express or implied.
 * See the License for the specific language governing permissions and
 * limitations under the License.
 */
package com.microsoft.reef.runtime.yarn.client;

import com.microsoft.reef.annotations.audience.ClientSide;
import com.microsoft.reef.annotations.audience.Private;
import com.microsoft.reef.proto.ClientRuntimeProtocol;
import com.microsoft.reef.runtime.common.client.api.JobSubmissionHandler;
import com.microsoft.reef.runtime.common.files.ClasspathProvider;
import com.microsoft.reef.runtime.common.files.JobJarMaker;
import com.microsoft.reef.runtime.common.files.REEFFileNames;
import com.microsoft.reef.runtime.common.launch.JavaLaunchCommandBuilder;
import com.microsoft.reef.runtime.common.parameters.JVMHeapSlack;
import com.microsoft.reef.runtime.yarn.driver.YarnDriverConfiguration;
import com.microsoft.reef.runtime.yarn.util.YarnTypes;
import com.microsoft.tang.Configuration;
import com.microsoft.tang.Configurations;
import com.microsoft.tang.annotations.Parameter;
import com.microsoft.tang.formats.ConfigurationSerializer;
import org.apache.commons.lang.StringUtils;
import org.apache.hadoop.fs.FileContext;
import org.apache.hadoop.fs.FileStatus;
import org.apache.hadoop.fs.FileSystem;
import org.apache.hadoop.fs.Path;
import org.apache.hadoop.util.VersionInfo;
import org.apache.hadoop.yarn.api.ApplicationConstants;
import org.apache.hadoop.yarn.api.protocolrecords.GetNewApplicationResponse;
import org.apache.hadoop.yarn.api.records.*;
import org.apache.hadoop.yarn.client.api.YarnClient;
import org.apache.hadoop.yarn.client.api.YarnClientApplication;
import org.apache.hadoop.yarn.conf.YarnConfiguration;
import org.apache.hadoop.yarn.exceptions.YarnException;
import org.apache.hadoop.yarn.util.ConverterUtils;
import org.apache.hadoop.yarn.util.Records;

import javax.inject.Inject;
import java.io.File;
import java.io.IOException;
import java.util.HashMap;
import java.util.List;
import java.util.Map;
import java.util.logging.Level;
import java.util.logging.Logger;

@Private
@ClientSide
final class YarnJobSubmissionHandler implements JobSubmissionHandler {

  private static final Logger LOG = Logger.getLogger(YarnJobSubmissionHandler.class.getName());

  private final YarnConfiguration yarnConfiguration;
  private final YarnClient yarnClient;
  private final JobJarMaker jobJarMaker;
  private final REEFFileNames filenames;
  private final ClasspathProvider classpath;
  private final FileSystem fileSystem;
  private final ConfigurationSerializer configurationSerializer;
  private final double jvmSlack;

  @Inject
  YarnJobSubmissionHandler(
      final YarnConfiguration yarnConfiguration,
      final JobJarMaker jobJarMaker,
      final REEFFileNames filenames,
      final ClasspathProvider classpath,
      final ConfigurationSerializer configurationSerializer,
      final @Parameter(JVMHeapSlack.class) double jvmSlack) throws IOException {

    this.yarnConfiguration = yarnConfiguration;
    this.jobJarMaker = jobJarMaker;
    this.filenames = filenames;
    this.classpath = classpath;
    this.configurationSerializer = configurationSerializer;
    this.jvmSlack = jvmSlack;

    this.fileSystem = FileSystem.get(yarnConfiguration);

    this.yarnClient = YarnClient.createYarnClient();
    this.yarnClient.init(this.yarnConfiguration);
    this.yarnClient.start();
  }

  @Override
  public void close() {
    this.yarnClient.stop();
  }

  @Override
  public void onNext(final ClientRuntimeProtocol.JobSubmissionProto jobSubmissionProto) {

    LOG.log(Level.FINEST, "Submitting job with ID [{0}]", jobSubmissionProto.getIdentifier());

    try {

      LOG.log(Level.FINE, "Requesting Application ID from YARN.");

      final YarnClientApplication yarnClientApplication = this.yarnClient.createApplication();
      final GetNewApplicationResponse applicationResponse = yarnClientApplication.getNewApplicationResponse();

      final ApplicationSubmissionContext applicationSubmissionContext =
          yarnClientApplication.getApplicationSubmissionContext();

      final ApplicationId applicationId = applicationSubmissionContext.getApplicationId();

      LOG.log(Level.FINEST, "YARN Application ID: {0}", applicationId);

      // set the application name
      applicationSubmissionContext.setApplicationName(
          "reef-job-" + jobSubmissionProto.getIdentifier());

      LOG.log(Level.FINE, "Assembling submission JAR for the Driver.");

      final Path submissionFolder = new Path(
          "/tmp/" + this.filenames.getJobFolderPrefix() + applicationId.getId() + "/");

      final Configuration driverConfiguration =
          makeDriverConfiguration(jobSubmissionProto, submissionFolder);

      final File jobSubmissionFile =
          this.jobJarMaker.createJobSubmissionJAR(jobSubmissionProto, driverConfiguration);

      final Path uploadedJobJarPath = this.uploadToJobFolder(jobSubmissionFile, submissionFolder);

      final Map<String, LocalResource> resources = new HashMap<>(1);
      resources.put(this.filenames.getREEFFolderName(),
          this.makeLocalResourceForJarFile(uploadedJobJarPath));

      // SET MEMORY RESOURCE
      final int amMemory = getMemory(
          jobSubmissionProto, applicationResponse.getMaximumResourceCapability().getMemory());
      applicationSubmissionContext.setResource(Resource.newInstance(amMemory, 1));

      // SET EXEC COMMAND
      final List<String> launchCommand = new JavaLaunchCommandBuilder()
          .setErrorHandlerRID(jobSubmissionProto.getRemoteId())
          .setLaunchID(jobSubmissionProto.getIdentifier())
          .setConfigurationFileName(this.filenames.getDriverConfigurationPath())
          .setClassPath(this.classpath.getDriverClasspath())
          .setMemory(amMemory)
          .setStandardOut(ApplicationConstants.LOG_DIR_EXPANSION_VAR + "/" + this.filenames.getDriverStdoutFileName())
          .setStandardErr(ApplicationConstants.LOG_DIR_EXPANSION_VAR + "/" + this.filenames.getDriverStderrFileName())
          .build();

      applicationSubmissionContext.setAMContainerSpec(
          YarnTypes.getContainerLaunchContext(launchCommand, resources));

      applicationSubmissionContext.setPriority(getPriority(jobSubmissionProto));

      // Set the queue to which this application is to be submitted in the RM
      applicationSubmissionContext.setQueue(getQueue(jobSubmissionProto, "default"));
      LOG.log(Level.INFO, "Submitting REEF Application to YARN. ID: {0}", applicationId);

      if (LOG.isLoggable(Level.FINEST)) {
        LOG.log(Level.FINEST, "REEF app command: {0}", StringUtils.join(launchCommand, ' '));
      }

      // TODO: this is currently being developed on a hacked 2.4.0 bits, should be 2.4.1
      final String minVersionKeepContainerOptionAvailable = "2.4.0";
<<<<<<< HEAD

      // when supported, set KeepContainersAcrossApplicationAttempts to be true
      // so that when driver (AM) crashes, evaluators will still be running and we can recover later.
      if(YarnTypes.isAtOrAfterVersion(minVersionKeepContainerOptionAvailable))
      {
        LOG.log(
            Level.FINE,
            "Hadoop version is {0} or after with KeepContainersAcrossApplicationAttempts supported, will set it to true.",
            minVersionKeepContainerOptionAvailable);

=======
      final String hadoopVersion = VersionInfo.getVersion();

      // we must have at least 3 digits in versions, and that is what we will use for version comparison
      if (hadoopVersion == null || hadoopVersion.length() < minVersionKeepContainerOptionAvailable.length()) {
        throw new RuntimeException("invalid hadoop version number: " + hadoopVersion);
      }

      // when supported, set KeepContainersAcrossApplicationAttempts to be true
      // so that when driver (AM) crashes, evaluators will still be running and we can recover later.
      if (hadoopVersion.substring(0, minVersionKeepContainerOptionAvailable.length())
          .compareTo(minVersionKeepContainerOptionAvailable) >= 0) {
        LOG.log(Level.FINE,
            "Hadoop version is {0} with KeepContainersAcrossApplicationAttempts supported, will set it to true.",
            hadoopVersion);
>>>>>>> bdc6a588
        applicationSubmissionContext.setKeepContainersAcrossApplicationAttempts(true);
      }

      this.yarnClient.submitApplication(applicationSubmissionContext);

    } catch (final YarnException | IOException e) {
      throw new RuntimeException("Unable to submit Driver to YARN.", e);
    }
  }

  /**
   * Assembles the Driver configuration.
   */
  private Configuration makeDriverConfiguration(
      final ClientRuntimeProtocol.JobSubmissionProto jobSubmissionProto,
      final Path jobFolderPath) throws IOException {

    return Configurations.merge(
        YarnDriverConfiguration.CONF
            .set(YarnDriverConfiguration.JOB_SUBMISSION_DIRECTORY, jobFolderPath.toString())
            .set(YarnDriverConfiguration.JOB_IDENTIFIER, jobSubmissionProto.getIdentifier())
            .set(YarnDriverConfiguration.CLIENT_REMOTE_IDENTIFIER, jobSubmissionProto.getRemoteId())
            .set(YarnDriverConfiguration.JVM_HEAP_SLACK, this.jvmSlack)
            .build(),
        this.configurationSerializer.fromString(jobSubmissionProto.getConfiguration()));
  }

  private final Path uploadToJobFolder(final File file, final Path jobFolder) throws IOException {
    final Path source = new Path(file.getAbsolutePath());
    final Path destination = new Path(jobFolder, file.getName());
    LOG.log(Level.FINE, "Uploading {0} to {1}", new Object[]{source, destination});
    this.fileSystem.copyFromLocalFile(false, true, source, destination);
    return destination;
  }

  private Priority getPriority(final ClientRuntimeProtocol.JobSubmissionProto jobSubmissionProto) {
    return Priority.newInstance(
        jobSubmissionProto.hasPriority() ? jobSubmissionProto.getPriority() : 0);
  }

  /**
   * Extract the queue name from the jobSubmissionProto or return default if none is set.
   * <p/>
   * TODO: Revisit this. We also have a named parameter for the queue in YarnClientConfiguration.
   */
  private final String getQueue(final ClientRuntimeProtocol.JobSubmissionProto jobSubmissionProto,
                                final String defaultQueue) {
    return jobSubmissionProto.hasQueue() && !jobSubmissionProto.getQueue().isEmpty() ?
        jobSubmissionProto.getQueue() : defaultQueue;
  }

  /**
   * Extract the desired driver memory from jobSubmissionProto.
   * <p/>
   * returns maxMemory if that desired amount is more than maxMemory
   */
  private int getMemory(final ClientRuntimeProtocol.JobSubmissionProto jobSubmissionProto,
                        final int maxMemory) {
    final int amMemory;
    final int requestedMemory = jobSubmissionProto.getDriverMemory();
    if (requestedMemory <= maxMemory) {
      amMemory = requestedMemory;
    } else {
      LOG.log(Level.WARNING,
          "Requested {0}MB of memory for the driver. " +
              "The max on this YARN installation is {1}. " +
              "Using {1} as the memory for the driver.",
          new Object[]{requestedMemory, maxMemory});
      amMemory = maxMemory;
    }
    return amMemory;
  }

  /**
   * Creates a LocalResource instance for the JAR file referenced by the given Path
   */
  private LocalResource makeLocalResourceForJarFile(final Path path) throws IOException {
    final LocalResource localResource = Records.newRecord(LocalResource.class);
    final FileStatus status = FileContext.getFileContext(fileSystem.getUri()).getFileStatus(path);
    localResource.setType(LocalResourceType.ARCHIVE);
    localResource.setVisibility(LocalResourceVisibility.APPLICATION);
    localResource.setResource(ConverterUtils.getYarnUrlFromPath(status.getPath()));
    localResource.setTimestamp(status.getModificationTime());
    localResource.setSize(status.getLen());
    return localResource;
  }
}<|MERGE_RESOLUTION|>--- conflicted
+++ resolved
@@ -169,7 +169,6 @@
 
       // TODO: this is currently being developed on a hacked 2.4.0 bits, should be 2.4.1
       final String minVersionKeepContainerOptionAvailable = "2.4.0";
-<<<<<<< HEAD
 
       // when supported, set KeepContainersAcrossApplicationAttempts to be true
       // so that when driver (AM) crashes, evaluators will still be running and we can recover later.
@@ -179,23 +178,6 @@
             Level.FINE,
             "Hadoop version is {0} or after with KeepContainersAcrossApplicationAttempts supported, will set it to true.",
             minVersionKeepContainerOptionAvailable);
-
-=======
-      final String hadoopVersion = VersionInfo.getVersion();
-
-      // we must have at least 3 digits in versions, and that is what we will use for version comparison
-      if (hadoopVersion == null || hadoopVersion.length() < minVersionKeepContainerOptionAvailable.length()) {
-        throw new RuntimeException("invalid hadoop version number: " + hadoopVersion);
-      }
-
-      // when supported, set KeepContainersAcrossApplicationAttempts to be true
-      // so that when driver (AM) crashes, evaluators will still be running and we can recover later.
-      if (hadoopVersion.substring(0, minVersionKeepContainerOptionAvailable.length())
-          .compareTo(minVersionKeepContainerOptionAvailable) >= 0) {
-        LOG.log(Level.FINE,
-            "Hadoop version is {0} with KeepContainersAcrossApplicationAttempts supported, will set it to true.",
-            hadoopVersion);
->>>>>>> bdc6a588
         applicationSubmissionContext.setKeepContainersAcrossApplicationAttempts(true);
       }
 
