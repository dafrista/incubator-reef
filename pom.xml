<?xml version="1.0" encoding="UTF-8"?>
<project xmlns="http://maven.apache.org/POM/4.0.0" xmlns:xsi="http://www.w3.org/2001/XMLSchema-instance"
         xsi:schemaLocation="http://maven.apache.org/POM/4.0.0 http://maven.apache.org/xsd/maven-4.0.0.xsd">
    <modelVersion>4.0.0</modelVersion>
    <groupId>com.microsoft.reef</groupId>
    <version>0.3-SNAPSHOT</version>
    <packaging>pom</packaging>
    <name>REEF</name>
    <artifactId>reef-project</artifactId>
    <description>The Retainable Evaluator Execution Framework.</description>
    <url>http://www.reef-project.org</url>

    <parent>
        <groupId>org.sonatype.oss</groupId>
        <artifactId>oss-parent</artifactId>
        <version>9</version>
    </parent>

    <licenses>
        <license>
            <name>The Apache Software License, Version 2.0</name>
            <url>http://www.apache.org/licenses/LICENSE-2.0.txt</url>
            <distribution>repo</distribution>
        </license>
    </licenses>

    <scm>
        <connection>scm:git:git@github.com:Microsoft-CISL/REEF.git</connection>
        <developerConnection>scm:git:git@github.com:Microsoft-CISL/REEF.git</developerConnection>
        <url>git@github.com:Microsoft-CISL/REEF.git</url>
    </scm>

    <organization>
        <name>Microsoft</name>
        <url>http://www.microsoft.com</url>
    </organization>

    <properties>
        <reef.conf.dir>${project.build.directory}/conf</reef.conf.dir>
        <reef.log.dir>${project.build.directory}/log</reef.log.dir>
        <bundle.snappy>false</bundle.snappy>
        <project.build.sourceEncoding>UTF-8</project.build.sourceEncoding>
        <hadoop.version>2.2.0</hadoop.version>
        <avro.version>1.7.6</avro.version>
        <tang.version>0.3-SNAPSHOT</tang.version>
        <wake.version>0.3-SNAPSHOT</wake.version>
    </properties>


    <prerequisites>
        <maven>3.0</maven>
    </prerequisites>

    <build>
        <pluginManagement>
            <plugins>
                <plugin>
                    <groupId>org.apache.avro</groupId>
                    <artifactId>avro-maven-plugin</artifactId>
                    <version>${avro.version}</version>
                    <executions>
                        <execution>
                            <phase>generate-sources</phase>
                            <goals>
                                <goal>schema</goal>
                            </goals>
                            <configuration>
                                <sourceDirectory>${project.basedir}/src/main/avro/</sourceDirectory>
                                <outputDirectory>${project.basedir}/target/generated-sources</outputDirectory>
                            </configuration>
                        </execution>
                    </executions>
                </plugin>
                <plugin>
                <groupId>org.apache.maven.plugins</groupId>
                    <artifactId>maven-compiler-plugin</artifactId>
                    <version>3.1</version>
                    <configuration>
                        <source>1.7</source>
                        <target>1.7</target>
                        <showDeprecation>true</showDeprecation>
                        <encoding>${project.build.sourceEncoding}</encoding>
                    </configuration>
                </plugin>
                <plugin>
                    <groupId>org.apache.maven.plugins</groupId>
                    <artifactId>maven-surefire-plugin</artifactId>
                    <version>2.16</version>
                    <configuration>
                        <systemProperties>
                            <property>
                                <name>com.microsoft.reef.runtime.local.folder</name>
                                <value>${project.build.directory}</value>
                            </property>
                        </systemProperties>
                    </configuration>
                </plugin>
                <plugin>
                    <groupId>org.apache.maven.plugins</groupId>
                    <artifactId>maven-site-plugin</artifactId>
                    <version>3.3</version>
                </plugin>
                <plugin>
                    <groupId>org.apache.maven.plugins</groupId>
                    <artifactId>maven-deploy-plugin</artifactId>
                    <version>2.7</version>
                </plugin>
                <plugin>
                    <groupId>org.apache.maven.plugins</groupId>
                    <artifactId>maven-install-plugin</artifactId>
                    <version>2.4</version>
                </plugin>
                <plugin>
                    <groupId>org.apache.maven.plugins</groupId>
                    <artifactId>maven-clean-plugin</artifactId>
                    <version>2.5</version>
                </plugin>
                <plugin>
                    <artifactId>maven-antrun-plugin</artifactId>
                    <version>1.7</version>
                </plugin>
                <plugin>
                    <groupId>org.codehaus.mojo</groupId>
                    <artifactId>build-helper-maven-plugin</artifactId>
                    <version>1.8</version>
                </plugin>
                <plugin>
                    <groupId>org.apache.maven.plugins</groupId>
                    <artifactId>maven-resources-plugin</artifactId>
                    <version>2.6</version>
                </plugin>
                <plugin>
                    <groupId>org.apache.maven.plugins</groupId>
                    <artifactId>maven-javadoc-plugin</artifactId>
                    <version>2.9</version>
                </plugin>
                <plugin>
                    <groupId>org.apache.maven.plugins</groupId>
                    <artifactId>maven-assembly-plugin</artifactId>
                    <version>2.4</version>
                </plugin>
                <plugin>
                    <!-- Create the property $buildNumber holding the current Git revision -->
                    <groupId>org.codehaus.mojo</groupId>
                    <artifactId>buildnumber-maven-plugin</artifactId>
                    <version>1.2</version>
                    <executions>
                        <execution>
                            <phase>validate</phase>
                            <goals>
                                <goal>create</goal>
                            </goals>
                        </execution>
                    </executions>
                    <configuration>
                        <doCheck>false</doCheck>
                        <doUpdate>false</doUpdate>
                    </configuration>
                </plugin>
                <plugin>
                    <groupId>org.codehaus.mojo</groupId>
                    <artifactId>exec-maven-plugin</artifactId>
                    <version>1.2.1</version>
                </plugin>
                <plugin>
                    <!-- Add the default metadata to any JAR created -->
                    <groupId>org.apache.maven.plugins</groupId>
                    <artifactId>maven-jar-plugin</artifactId>
                    <version>2.4</version>
                    <configuration>
                        <archive>
                            <manifest>
                                <!--<Implementation-Title>${project.name}</Implementation-Title>-->
                                <!--<Implementation-Version>${project.version} ${buildNumber}</Implementation-Version>-->
                                <addDefaultImplementationEntries>true</addDefaultImplementationEntries>
                                <addDefaultSpecificationEntries>true</addDefaultSpecificationEntries>

                            </manifest>
                        </archive>
                    </configuration>
                </plugin>
                <plugin>
                    <groupId>com.mycila.maven-license-plugin</groupId>
                    <artifactId>maven-license-plugin</artifactId>
                    <version>1.9.0</version>
                </plugin>
                <plugin>
                    <groupId>org.apache.maven.plugins</groupId>
                    <artifactId>maven-shade-plugin</artifactId>
                    <version>2.2</version>
                </plugin>
                <plugin>
                    <groupId>org.apache.avro</groupId>
                    <artifactId>avro-maven-plugin</artifactId>
                    <version>${avro.version}</version>
                    <executions>
                        <execution>
                            <phase>generate-sources</phase>
                            <goals>
                                <goal>schema</goal>
                            </goals>
                            <configuration>
                                <sourceDirectory>${project.basedir}/src/main/avro/</sourceDirectory>
                                <outputDirectory>${project.basedir}/target/generated-sources/avro/</outputDirectory>
                            </configuration>
                        </execution>
                    </executions>
                </plugin>
            </plugins>
        </pluginManagement>
        <plugins>
            <plugin>
                <groupId>org.apache.maven.plugins</groupId>
                <artifactId>maven-compiler-plugin</artifactId>
                <configuration>
                    <source>1.7</source>
                    <target>1.7</target>
                    <showDeprecation>true</showDeprecation>
                    <encoding>${project.build.sourceEncoding}</encoding>
                </configuration>
            </plugin>
            <plugin>
                <groupId>com.mycila.maven-license-plugin</groupId>
                <artifactId>maven-license-plugin</artifactId>
                <configuration>
                    <header>LICENSE.txt</header>
                    <strictCheck>true</strictCheck>
                </configuration>
            </plugin>
            <plugin>
                <groupId>org.apache.maven.plugins</groupId>
                <artifactId>maven-resources-plugin</artifactId>
                <configuration>
                    <encoding>${project.build.sourceEncoding}</encoding>
                </configuration>
            </plugin>
            <plugin>
                <groupId>org.apache.maven.plugins</groupId>
                <artifactId>maven-javadoc-plugin</artifactId>
                <configuration>
                    <show>public</show>
                    <linksource>true</linksource>
                </configuration>
            </plugin>
            <plugin>
                <artifactId>maven-jar-plugin</artifactId>
                <executions>
                    <execution>
                        <id>test-jar</id>
                        <phase>package</phase>
                        <goals>
                            <goal>test-jar</goal>
                        </goals>
                    </execution>
                </executions>
            </plugin>
        </plugins>
    </build>

    <dependencyManagement>
        <dependencies>
            <!-- Tang and Wake -->
            <dependency>
                <groupId>com.microsoft.tang</groupId>
                <artifactId>tang</artifactId>
                <version>${tang.version}</version>
            </dependency>
            <dependency>
                <groupId>com.microsoft.wake</groupId>
                <artifactId>wake</artifactId>
                <version>${wake.version}</version>
            </dependency>

            <!-- Testing -->
            <dependency>
                <groupId>${project.groupId}</groupId>
                <artifactId>test-jar</artifactId>
                <version>${project.version}</version>
                <classifier>tests</classifier>
            </dependency>
            <dependency>
                <groupId>junit</groupId>
                <artifactId>junit</artifactId>
                <version>4.11</version>
                <scope>test</scope>
            </dependency>
            <dependency>
                <groupId>org.mockito</groupId>
                <artifactId>mockito-core</artifactId>
                <version>1.9.5</version>
                <scope>test</scope>
            </dependency>
            <dependency>
                <groupId>org.mockito</groupId>
                <artifactId>mockito-all</artifactId>
                <version>1.9.5</version>
            </dependency>

            <!-- Google libraries -->
            <dependency>
                <groupId>com.google.protobuf</groupId>
                <artifactId>protobuf-java</artifactId>
                <version>2.5.0</version>
            </dependency>
            <dependency>
                <groupId>com.google.guava</groupId>
                <artifactId>guava</artifactId>
                <version>16.0.1</version>
            </dependency>
            <!-- End of Google libraries -->

            <dependency>
                <groupId>net.jcip</groupId>
                <artifactId>jcip-annotations</artifactId>
                <version>1.0</version>
            </dependency>

            <!-- HADOOP -->
            <dependency>
                <groupId>org.apache.hadoop</groupId>
                <artifactId>hadoop-common</artifactId>
                <version>${hadoop.version}</version>
                <scope>provided</scope>
            </dependency>
            <dependency>
                <groupId>org.apache.hadoop</groupId>
                <artifactId>hadoop-mapreduce-client-core</artifactId>
                <version>${hadoop.version}</version>
                <scope>provided</scope>
            </dependency>
            <dependency>
                <groupId>org.apache.hadoop</groupId>
                <artifactId>hadoop-mapreduce-client-jobclient</artifactId>
                <version>${hadoop.version}</version>
                <scope>provided</scope>
            </dependency>
            <dependency>
                <groupId>org.apache.hadoop</groupId>
                <artifactId>hadoop-mapreduce-examples</artifactId>
                <version>${hadoop.version}</version>
                <scope>provided</scope>
            </dependency>
            <dependency>
                <groupId>org.apache.hadoop</groupId>
                <artifactId>hadoop-yarn-common</artifactId>
                <version>${hadoop.version}</version>
                <scope>provided</scope>
            </dependency>
            <dependency>
                <groupId>org.apache.hadoop</groupId>
                <artifactId>hadoop-yarn</artifactId>
                <version>${hadoop.version}</version>
                <type>pom</type>
                <scope>provided</scope>
            </dependency>
            <dependency>
                <groupId>org.apache.hadoop</groupId>
                <artifactId>hadoop-hdfs</artifactId>
                <version>${hadoop.version}</version>
                <scope>provided</scope>
            </dependency>
            <dependency>
                <groupId>org.apache.hadoop</groupId>
                <artifactId>hadoop-yarn-client</artifactId>
                <version>${hadoop.version}</version>
                <scope>provided</scope>
            </dependency>
            <dependency>
                <groupId>org.apache.hadoop</groupId>
                <artifactId>hadoop-minicluster</artifactId>
                <version>${hadoop.version}</version>
                <scope>provided</scope>
            </dependency>
            <!-- END OF HADOOP -->

            <!-- Apache Commons -->
            <dependency>
                <groupId>commons-cli</groupId>
                <artifactId>commons-cli</artifactId>
                <version>1.2</version>
            </dependency>
            <!-- End of Apache Commons -->
            <!-- AVRO -->
            <dependency>
                <groupId>org.apache.avro</groupId>
                <artifactId>avro</artifactId>
                <version>${avro.version}</version>
            </dependency>
            <!-- End of AVRO -->
<<<<<<< HEAD

            <!-- Apache Avro -->
            <dependency>
                <groupId>org.apache.avro</groupId>
                <artifactId>avro</artifactId>
                <version>${avro.version}</version>
            </dependency>
            <!-- End of Apache Avro -->

=======
>>>>>>> 241f5a4e
        </dependencies>
    </dependencyManagement>
    <modules>
        <module>reef-annotations</module>
        <module>reef-bridge-project</module>
        <module>reef-checkpoint</module>
        <module>reef-common</module>
        <module>reef-examples</module>
        <module>reef-io</module>
        <module>reef-runtime-local</module>
        <module>reef-runtime-yarn</module>
        <module>reef-tests</module>
    </modules>

    <profiles>
        <profile>
            <id>log</id>
            <build>
                <plugins>
                    <plugin>
                        <groupId>org.apache.maven.plugins</groupId>
                        <artifactId>maven-surefire-plugin</artifactId>
                        <configuration>
                            <forkMode>pertest</forkMode>
                            <systemProperties>
                                <property>
                                    <name>java.util.logging.config.class</name>
                                    <value>com.microsoft.reef.util.logging.Config</value>
                                </property>
                            </systemProperties>
                        </configuration>
                    </plugin>
                </plugins>
            </build>
        </profile>
      <profile>
        <activation>
          <os>
            <name>Windows</name>
            <family>Windows</family>
          </os>
        </activation>
        <modules>
          <module>reef-bridge-project</module>
        </modules>

      </profile>
      </profiles>
</project><|MERGE_RESOLUTION|>--- conflicted
+++ resolved
@@ -380,25 +380,13 @@
                 <version>1.2</version>
             </dependency>
             <!-- End of Apache Commons -->
-            <!-- AVRO -->
+            <!-- Apache Avro -->
             <dependency>
                 <groupId>org.apache.avro</groupId>
                 <artifactId>avro</artifactId>
                 <version>${avro.version}</version>
             </dependency>
-            <!-- End of AVRO -->
-<<<<<<< HEAD
-
-            <!-- Apache Avro -->
-            <dependency>
-                <groupId>org.apache.avro</groupId>
-                <artifactId>avro</artifactId>
-                <version>${avro.version}</version>
-            </dependency>
             <!-- End of Apache Avro -->
-
-=======
->>>>>>> 241f5a4e
         </dependencies>
     </dependencyManagement>
     <modules>
@@ -435,6 +423,7 @@
             </build>
         </profile>
       <profile>
+        <id>reef-bridge</id>
         <activation>
           <os>
             <name>Windows</name>
